--- conflicted
+++ resolved
@@ -39,7 +39,6 @@
 
     return df
 
-<<<<<<< HEAD
 def LoadGDPCountry():
     df = pd.read_csv("GDP_1975_2025.csv")
 
@@ -120,11 +119,9 @@
     print (F"{MergedIndex[['country', 'year',"GDPValue", "DIIndex", "price_adjusted", "GDPCapitaValue"]].head(5)}")
 
 test()
-=======
 def MergeDataFrames(df1, df2):
     merged_df = pd.merge(df1, df2, on=['country', 'year'], how='inner')
     return merged_df
 
 def get_merged_df():
-    return MergeDataFrames(LoadDemocracyIndex(), LoadBigMacIndex())
->>>>>>> 30beff28
+    return MergeDataFrames(LoadDemocracyIndex(), LoadBigMacIndex())
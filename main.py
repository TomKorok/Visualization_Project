--- conflicted
+++ resolved
@@ -1,275 +1,223 @@
-import pandas as pd
-import plotly.graph_objects as go
-import DataHandling as dh
-from dash import Dash, dcc, html, Output, Input, State, ctx
-
-<<<<<<< HEAD
-# --- Load Big Mac Price ---
-df_bm = pd.read_csv("BigmacPrice.csv")
-df_bm = df_bm.rename(columns={"name": "country", "dollar_price": "price"})
-df_bm["year"] = pd.to_datetime(df_bm["date"]).dt.year
-df_bm = df_bm.groupby(["country", "year"], as_index=False)["price"].mean()
-
-
-# --- Load Democracy Index ---
-df_di = pd.read_csv("DI_INDEX.csv")
-df_di = df_di.rename(columns={"REF_AREA_LABEL": "country", "OBS_VALUE": "index", "TIME_PERIOD": "year"})
-
-years = sorted(int(y) for y in df_bm["year"].unique())
-
-#Calculate prices after inflation
-cpi_data = {
-    'year': [
-        2000, 2001, 2002, 2003, 2004, 2005, 2006, 2007,
-        2008, 2009, 2010, 2011, 2012, 2013, 2014, 2015, 2016,
-        2017, 2018, 2019, 2020, 2021, 2022, 2023, 2024
-    ],
-    'avg_cpi': [
-        195.3, 201.6, 207.3, 215.3, 214.5, 218.1, 224.9, 229.6,
-        233.0, 237.0, 240.0, 245.1, 251.1, 255.7, 258.8, 264.9, 
-        271.0, 276.7,281.9, 287.5, 292.7, 296.8, 300.8, 306.0, 313.7
-    ]
-}
-
-cpi_df = pd.DataFrame(cpi_data)
-
-cpi_map = dict(zip(cpi_df['year'], cpi_df['avg_cpi']))
-
-cpi_2024 = cpi_map[2024] #take 2024 as the baseline
-
-df_bm['cpi_for_year'] = df_bm['year'].map(cpi_map)
-df_bm['inflation_multiplier'] = cpi_2024 / df_bm['cpi_for_year']
-
-df_bm['price_adjusted'] = df_bm['price'] * df_bm['inflation_multiplier']
-
-min_price = df_bm["price_adjusted"].min()
-max_price = df_bm["price_adjusted"].max()
-=======
-DemocracyIndex = dh.LoadDemocracyIndex()
-BigmacIndex = dh.LoadBigMacIndex()
-
-MergedIndex = dh.MergeDataFrames(DemocracyIndex, BigmacIndex)
-
-min_price = MergedIndex["price"].min()
-max_price = MergedIndex["price"].max()
->>>>>>> 16b7536b
-
-# --- Create frames --- (add customdata so we reliably know country in callbacks)
-years = sorted(int(y) for y in MergedIndex["year"].unique())
-frames = []
-for year in years:
-<<<<<<< HEAD
-    df_bm_cy = df_bm[df_bm["year"] == year]
-    df_di_cy = df_di[df_di["year"] == year]
-=======
-    dff = MergedIndex[MergedIndex["year"] == year]
->>>>>>> 16b7536b
-
-    choropleth = go.Choropleth(
-        locations=df_bm_cy["country"],
-        z=df_bm_cy["price_adjusted"],
-        locationmode="country names",
-        zmin=min_price,
-        zmax=max_price,
-        colorscale="Reds",
-        marker_line_color="white",
-        marker_line_width=0.5,
-        colorbar=dict(title="Price (USD)"),
-        showscale=True,
-        customdata=df_bm_cy["country"].tolist(),  # <-- customdata with country names
-        hovertemplate="%{customdata}<br>Price: %{z:.2f}$<extra></extra>",
-        selected=dict(marker=dict(opacity=1)),
-        unselected=dict(marker=dict(opacity=1))
-    )
-
-    # --- Democracy Index Bubis Bublé ---
-    democracy_bubbles = go.Scattergeo(
-        locations=df_di_cy["country"],
-        locationmode="country names",
-        text=df_di_cy["index"].astype(str),
-        mode="markers",
-        marker=dict(
-            size=df_di_cy["index"] * 5,   # scale bubble size
-            color="blue",
-            opacity=0.5,
-            line=dict(width=0.7, color="white")
-        ),
-        hoverinfo="text",
-        name="Democracy Index"
-    )
-
-    # Make an invisible marker per country so selection events are triggered reliably.
-    scatter_text = go.Scattergeo(
-        locations=df_bm_cy["country"],
-        locationmode="country names",
-        text=df_bm_cy["price_adjusted"].round(2).astype(str),
-        mode="markers+text",
-        marker=dict(size=8, opacity=0),  # invisible but selectable
-        textposition="top center",
-        textfont=dict(size=11, color="black", family="Arial"),
-        hoverinfo="skip",
-        customdata=df_bm_cy["country"].tolist(),  # also attach customdata here
-        selected=dict(marker=dict(opacity=0), textfont=dict(color="black")),
-        unselected=dict(marker=dict(opacity=0), textfont=dict(color="black"))
-    )
-
-    frames.append(go.Frame(
-        data=[choropleth, scatter_text, democracy_bubbles],
-        name=str(year),
-        layout=go.Layout(title_text=f"Big Mac Dollar Prices — {year}")
-    ))
-
-# --- Initial map figure --- (add clickmode to enable select events)
-map_fig = go.Figure(
-    data=frames[0].data,
-    frames=frames,
-    layout=go.Layout(
-        title=f"Big Mac Dollar Prices — {years[0]}",
-        clickmode="event+select",  # important: enable selection events
-        geo=dict(showframe=False, showcoastlines=True, projection_type="natural earth"),
-        margin=dict(l=0, r=0, t=50, b=0),
-        updatemenus=[dict(
-            type="buttons",
-            showactive=False,
-            x=0.05, y=0.95,
-            xanchor="left", yanchor="top",
-            buttons=[
-                dict(
-                    label="Play",
-                    method="animate",
-                    args=[None, {"frame": {"duration": 1000, "redraw": True},
-                                 "fromcurrent": True,
-                                 "transition": {"duration": 300, "easing": "linear"}}]
-                ),
-                dict(
-                    label="Pause",
-                    method="animate",
-                    args=[[None], {"frame": {"duration": 0, "redraw": False},
-                                   "mode": "immediate",
-                                   "transition": {"duration": 0}}]
-                ),
-                dict(
-                    label="Reset",
-                    method="animate",
-                    args=[[str(years[0])],   # reset to first year
-                          {"frame": {"duration": 500, "redraw": True},
-                           "mode": "immediate",
-                           "transition": {"duration": 300}}]
-                )
-            ]
-        )],
-        sliders=[dict(
-            active=0,
-            x=0.5,
-            xanchor="center",
-            len=0.9,
-            pad={"t": 50, "b": 20},  #
-            steps=[dict(
-                label=str(year),
-                method="animate",
-                args=[[str(year)], {"frame": {"duration": 300, "redraw": True},
-                                    "mode": "immediate",
-                                    "transition": {"duration": 200}}]
-            ) for year in years]
-        )]
-    )
-)
-
-initial_map_fig = map_fig
-
-# --- Dash app ---
-app = Dash(__name__)
-
-# store selected countries (server-side simple list) and a store to remember last-clicked country
-selected_countries = ["Denmark"]
-
-app.layout = html.Div([
-    html.H3("Big Mac Index World Wide Comparison"),
-    html.Div(
-        dcc.Graph(id="world-map", figure=map_fig, style={"width": "100%", "height": "100%"}),
-        style={
-            "display": "flex",
-            "justifyContent": "center",  # centers horizontally
-            "alignItems": "center",  # centers vertically if container has height
-            "flexDirection": "column",
-            "width": "100%",
-            "height": "80vh"
-        }
-    ),
-    dcc.Store(id="last-clicked", data=None),  # stores last clicked country so we can handle deselects
-    html.Div([
-        dcc.Graph(id="line-chart"),
-        html.Button("Reset Line Chart", id="reset-btn", n_clicks=0, className="plotly-btn")
-    ])
-])
-
-
-# --- Line chart callback (multi-country + highlight current year) ---
-@app.callback(
-    Output("line-chart", "figure"),
-    Output("last-clicked", "data"),
-    Input("world-map", "selectedData"),
-    Input("reset-btn", "n_clicks"),
-    State("last-clicked", "data"),
-    State("world-map", "figure")
-)
-def update_line_chart(selectedData, n_clicks, last_clicked, world_map_fig_state):
-    triggered_input = ctx.triggered_id
-
-    global selected_countries
-
-    # reset behavior
-    if triggered_input == "reset-btn":
-        selected_countries = ["Denmark"]
-        last_clicked = None
-
-    # a country was selected (selectedData present)
-    elif selectedData and "points" in selectedData and len(selectedData["points"]) > 0:
-        raw = selectedData["points"][0].get("customdata") or selectedData["points"][0].get("location")
-        # customdata might be a list or a single string
-        if isinstance(raw, (list, tuple)):
-            country_clicked = raw[0]
-        else:
-            country_clicked = raw
-
-        if country_clicked:
-            # toggle: if present remove, else add
-            if country_clicked in selected_countries:
-                selected_countries.remove(country_clicked)
-            else:
-                selected_countries.append(country_clicked)
-            last_clicked = country_clicked
-
-    # selectedData is None -> a deselect happened. Use last_clicked to know which to remove.
-    else:
-        if last_clicked:
-            if last_clicked in selected_countries:
-                selected_countries.remove(last_clicked)
-            last_clicked = None
-
-    # --- Build the line chart ---
-    fig = go.Figure()
-    for country in selected_countries:
-<<<<<<< HEAD
-        df_country = df_bm[df_bm["country"] == country].sort_values("year")
-=======
-        df_country = MergedIndex[MergedIndex["country"] == country].sort_values("year")
->>>>>>> 16b7536b
-        fig.add_trace(go.Scatter(
-            x=df_country["year"],
-            y=df_country["price_adjusted"],
-            mode="lines+markers",
-            name=country
-        ))
-
-    fig.update_layout(
-        title="Big Mac Prices Over Time -- Click a country to compare",
-        xaxis_title="Year",
-        yaxis_title="Price (USD)",
-        showlegend=True
-    )
-
-    return fig, last_clicked
-
-if __name__ == "__main__":
-    app.run(debug=False)
+import pandas as pd
+import plotly.graph_objects as go
+import DataHandling as dh
+from dash import Dash, dcc, html, Output, Input, State, ctx
+
+DemocracyIndex = dh.LoadDemocracyIndex()
+BigmacIndex = dh.LoadBigMacIndex()
+
+MergedIndex = dh.MergeDataFrames(DemocracyIndex, BigmacIndex)
+
+min_price = MergedIndex["price"].min()
+max_price = MergedIndex["price"].max()
+
+# --- Create frames --- (add customdata so we reliably know country in callbacks)
+years = sorted(int(y) for y in MergedIndex["year"].unique())
+frames = []
+for year in years:
+    dff = MergedIndex[MergedIndex["year"] == year]
+
+    choropleth = go.Choropleth(
+        locations=df_bm_cy["country"],
+        z=df_bm_cy["price_adjusted"],
+        locationmode="country names",
+        zmin=min_price,
+        zmax=max_price,
+        colorscale="Reds",
+        marker_line_color="white",
+        marker_line_width=0.5,
+        colorbar=dict(title="Price (USD)"),
+        showscale=True,
+        customdata=df_bm_cy["country"].tolist(),  # <-- customdata with country names
+        hovertemplate="%{customdata}<br>Price: %{z:.2f}$<extra></extra>",
+        selected=dict(marker=dict(opacity=1)),
+        unselected=dict(marker=dict(opacity=1))
+    )
+
+    # --- Democracy Index Bubis Bublé ---
+    democracy_bubbles = go.Scattergeo(
+        locations=df_di_cy["country"],
+        locationmode="country names",
+        text=df_di_cy["index"].astype(str),
+        mode="markers",
+        marker=dict(
+            size=df_di_cy["index"] * 5,   # scale bubble size
+            color="blue",
+            opacity=0.5,
+            line=dict(width=0.7, color="white")
+        ),
+        hoverinfo="text",
+        name="Democracy Index"
+    )
+
+    # Make an invisible marker per country so selection events are triggered reliably.
+    scatter_text = go.Scattergeo(
+        locations=df_bm_cy["country"],
+        locationmode="country names",
+        text=df_bm_cy["price_adjusted"].round(2).astype(str),
+        mode="markers+text",
+        marker=dict(size=8, opacity=0),  # invisible but selectable
+        textposition="top center",
+        textfont=dict(size=11, color="black", family="Arial"),
+        hoverinfo="skip",
+        customdata=df_bm_cy["country"].tolist(),  # also attach customdata here
+        selected=dict(marker=dict(opacity=0), textfont=dict(color="black")),
+        unselected=dict(marker=dict(opacity=0), textfont=dict(color="black"))
+    )
+
+    frames.append(go.Frame(
+        data=[choropleth, scatter_text, democracy_bubbles],
+        name=str(year),
+        layout=go.Layout(title_text=f"Big Mac Dollar Prices — {year}")
+    ))
+
+# --- Initial map figure --- (add clickmode to enable select events)
+map_fig = go.Figure(
+    data=frames[0].data,
+    frames=frames,
+    layout=go.Layout(
+        title=f"Big Mac Dollar Prices — {years[0]}",
+        clickmode="event+select",  # important: enable selection events
+        geo=dict(showframe=False, showcoastlines=True, projection_type="natural earth"),
+        margin=dict(l=0, r=0, t=50, b=0),
+        updatemenus=[dict(
+            type="buttons",
+            showactive=False,
+            x=0.05, y=0.95,
+            xanchor="left", yanchor="top",
+            buttons=[
+                dict(
+                    label="Play",
+                    method="animate",
+                    args=[None, {"frame": {"duration": 1000, "redraw": True},
+                                 "fromcurrent": True,
+                                 "transition": {"duration": 300, "easing": "linear"}}]
+                ),
+                dict(
+                    label="Pause",
+                    method="animate",
+                    args=[[None], {"frame": {"duration": 0, "redraw": False},
+                                   "mode": "immediate",
+                                   "transition": {"duration": 0}}]
+                ),
+                dict(
+                    label="Reset",
+                    method="animate",
+                    args=[[str(years[0])],   # reset to first year
+                          {"frame": {"duration": 500, "redraw": True},
+                           "mode": "immediate",
+                           "transition": {"duration": 300}}]
+                )
+            ]
+        )],
+        sliders=[dict(
+            active=0,
+            x=0.5,
+            xanchor="center",
+            len=0.9,
+            pad={"t": 50, "b": 20},  #
+            steps=[dict(
+                label=str(year),
+                method="animate",
+                args=[[str(year)], {"frame": {"duration": 300, "redraw": True},
+                                    "mode": "immediate",
+                                    "transition": {"duration": 200}}]
+            ) for year in years]
+        )]
+    )
+)
+
+initial_map_fig = map_fig
+
+# --- Dash app ---
+app = Dash(__name__)
+
+# store selected countries (server-side simple list) and a store to remember last-clicked country
+selected_countries = ["Denmark"]
+
+app.layout = html.Div([
+    html.H3("Big Mac Index World Wide Comparison"),
+    html.Div(
+        dcc.Graph(id="world-map", figure=map_fig, style={"width": "100%", "height": "100%"}),
+        style={
+            "display": "flex",
+            "justifyContent": "center",  # centers horizontally
+            "alignItems": "center",  # centers vertically if container has height
+            "flexDirection": "column",
+            "width": "100%",
+            "height": "80vh"
+        }
+    ),
+    dcc.Store(id="last-clicked", data=None),  # stores last clicked country so we can handle deselects
+    html.Div([
+        dcc.Graph(id="line-chart"),
+        html.Button("Reset Line Chart", id="reset-btn", n_clicks=0, className="plotly-btn")
+    ])
+])
+
+
+# --- Line chart callback (multi-country + highlight current year) ---
+@app.callback(
+    Output("line-chart", "figure"),
+    Output("last-clicked", "data"),
+    Input("world-map", "selectedData"),
+    Input("reset-btn", "n_clicks"),
+    State("last-clicked", "data"),
+    State("world-map", "figure")
+)
+def update_line_chart(selectedData, n_clicks, last_clicked, world_map_fig_state):
+    triggered_input = ctx.triggered_id
+
+    global selected_countries
+
+    # reset behavior
+    if triggered_input == "reset-btn":
+        selected_countries = ["Denmark"]
+        last_clicked = None
+
+    # a country was selected (selectedData present)
+    elif selectedData and "points" in selectedData and len(selectedData["points"]) > 0:
+        raw = selectedData["points"][0].get("customdata") or selectedData["points"][0].get("location")
+        # customdata might be a list or a single string
+        if isinstance(raw, (list, tuple)):
+            country_clicked = raw[0]
+        else:
+            country_clicked = raw
+
+        if country_clicked:
+            # toggle: if present remove, else add
+            if country_clicked in selected_countries:
+                selected_countries.remove(country_clicked)
+            else:
+                selected_countries.append(country_clicked)
+            last_clicked = country_clicked
+
+    # selectedData is None -> a deselect happened. Use last_clicked to know which to remove.
+    else:
+        if last_clicked:
+            if last_clicked in selected_countries:
+                selected_countries.remove(last_clicked)
+            last_clicked = None
+
+    # --- Build the line chart ---
+    fig = go.Figure()
+    for country in selected_countries:
+        df_country = MergedIndex[MergedIndex["country"] == country].sort_values("year")
+        fig.add_trace(go.Scatter(
+            x=df_country["year"],
+            y=df_country["price_adjusted"],
+            mode="lines+markers",
+            name=country
+        ))
+
+    fig.update_layout(
+        title="Big Mac Prices Over Time -- Click a country to compare",
+        xaxis_title="Year",
+        yaxis_title="Price (USD)",
+        showlegend=True
+    )
+
+    return fig, last_clicked
+
+if __name__ == "__main__":
+    app.run(debug=False)